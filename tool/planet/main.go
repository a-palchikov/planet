package main

import (
	"encoding/json"
	"fmt"
	"net"
	"os"
	"os/signal"
	"path/filepath"
	"runtime"
	"strings"
	"syscall"
	"time"

	"github.com/gravitational/planet/lib/box"
	"github.com/gravitational/planet/lib/monitoring"
	"github.com/gravitational/planet/test/e2e"

	log "github.com/Sirupsen/logrus"
	kv "github.com/gravitational/configure"
	"github.com/gravitational/configure/cstrings"
	etcdconf "github.com/gravitational/coordinate/config"
	"github.com/gravitational/satellite/agent"
	"github.com/gravitational/satellite/agent/backend/sqlite"
	"github.com/gravitational/satellite/agent/cache"
	"github.com/gravitational/trace"
	"github.com/gravitational/version"
	"github.com/opencontainers/runc/libcontainer"
	"github.com/opencontainers/runc/libcontainer/configs"
	"gopkg.in/alecthomas/kingpin.v2"
)

func main() {
	var exitCode int
	var err error

	if err = run(); err != nil {
		log.Errorf("Failed to run: '%v'\n", trace.DebugReport(err))
		if errExit, ok := trace.Unwrap(err).(*box.ExitError); ok {
			exitCode = errExit.Code
		} else {
			exitCode = 1
		}
	}
	os.Exit(exitCode)
}

func run() error {
	args, extraArgs := cstrings.SplitAt(os.Args, "--")

	var (
		app        = kingpin.New("planet", "Planet is a Kubernetes delivered as RunC container")
		debug      = app.Flag("debug", "Enable debug mode").Bool()
		socketPath = app.Flag("socket-path", "Path to the socket file").Default("/var/run/planet.socket").String()
		cversion   = app.Command("version", "Print version information")

		// internal init command used by libcontainer
		cinit = app.Command("init", "Internal init command").Hidden()

		// start the container with planet
		cstart = app.Command("start", "Start Planet container")

		cstartPublicIP                = cstart.Flag("public-ip", "IP accessible by other nodes for inter-host communication").OverrideDefaultFromEnvar("PLANET_PUBLIC_IP").IP()
		cstartMasterIP                = cstart.Flag("master-ip", "IP of the master POD (defaults to public-ip)").OverrideDefaultFromEnvar("PLANET_MASTER_IP").IP()
		cstartCloudProvider           = cstart.Flag("cloud-provider", "cloud provider name, e.g. 'aws' or 'gce'").OverrideDefaultFromEnvar("PLANET_CLOUD_PROVIDER").String()
		cstartClusterID               = cstart.Flag("cluster-id", "ID of the cluster").OverrideDefaultFromEnvar("PLANET_CLUSTER_ID").String()
		cstartIgnoreChecks            = cstart.Flag("ignore-checks", "Force start ignoring some failed host checks (e.g. kernel version)").OverrideDefaultFromEnvar("PLANET_FORCE").Bool()
		cstartEnv                     = EnvVars(cstart.Flag("env", "Set environment variable").OverrideDefaultFromEnvar("PLANET_ENV"))
		cstartMounts                  = Mounts(cstart.Flag("volume", "External volume to mount").OverrideDefaultFromEnvar("PLANET_VOLUME"))
		cstartRoles                   = List(cstart.Flag("role", "Roles such as 'master' or 'node'").OverrideDefaultFromEnvar("PLANET_ROLE"))
		cstartInsecureRegistries      = List(cstart.Flag("insecure-registry", "Optional insecure registries").OverrideDefaultFromEnvar("PLANET_INSECURE_REGISTRY"))
		cstartSecretsDir              = cstart.Flag("secrets-dir", "Directory with master secrets - certificate authority and certificates").OverrideDefaultFromEnvar("PLANET_SECRETS_DIR").ExistingDir()
		cstartStateDir                = cstart.Flag("state-dir", "Directory where Planet will store state").OverrideDefaultFromEnvar("PLANET_STATE_DIR").String()
		cstartServiceSubnet           = kv.CIDRFlag(cstart.Flag("service-subnet", "subnet dedicated to the services in cluster").Default(DefaultServiceSubnet).OverrideDefaultFromEnvar("PLANET_SERVICE_SUBNET"))
		cstartPODSubnet               = kv.CIDRFlag(cstart.Flag("pod-subnet", "subnet dedicated to the pods in the cluster").Default(DefaultPODSubnet).OverrideDefaultFromEnvar("PLANET_POD_SUBNET"))
		cstartServiceUID              = cstart.Flag("service-uid", "uid to use for services").Default("1000").String()
		cstartServiceGID              = cstart.Flag("service-gid", "gid to use for services (defaults to service-uid)").String()
		cstartSelfTest                = cstart.Flag("self-test", "Run end-to-end tests on the started cluster").Bool()
		cstartTestSpec                = cstart.Flag("test-spec", "Regexp of the test specs to run (self-test mode only)").Default("Networking|Pods").String()
		cstartTestKubeRepoPath        = cstart.Flag("repo-path", "Path to either a k8s repository or a directory with test configuration files (self-test mode only)").String()
		cstartEtcdProxy               = cstart.Flag("etcd-proxy", "Etcd proxy mode: 'off', 'on' or 'readonly'").OverrideDefaultFromEnvar("PLANET_ETCD_PROXY").String()
		cstartEtcdMemberName          = cstart.Flag("etcd-member-name", "Etcd member name").OverrideDefaultFromEnvar("PLANET_ETCD_MEMBER_NAME").String()
		cstartEtcdInitialCluster      = KeyValueList(cstart.Flag("etcd-initial-cluster", "Initial etcd cluster configuration (list of peers)").OverrideDefaultFromEnvar("PLANET_ETCD_INITIAL_CLUSTER"))
		cstartEtcdInitialClusterState = cstart.Flag("etcd-initial-cluster-state", "Etcd initial cluster state: 'new' or 'existing'").OverrideDefaultFromEnvar("PLANET_ETCD_INITIAL_CLUSTER_STATE").String()
		cstartInitialCluster          = KeyValueList(cstart.Flag("initial-cluster", "Initial planet cluster configuration as a comma-separated list of peers").OverrideDefaultFromEnvar(EnvInitialCluster))
		cstartNodeName                = cstart.Flag("node-name", "node name").OverrideDefaultFromEnvar("PLANET_NODE_NAME").String()
		// Docker options
		cstartDockerOptions   = cstart.Flag("docker-options", "Additional options to pass to docker daemon").OverrideDefaultFromEnvar("PLANET_DOCKER_OPTIONS").String()
		cstartDockerBackend   = cstart.Flag("docker-backend", "Docker backend to use. If no backend has been specified, one is selected automatically.").OverrideDefaultFromEnvar("PLANET_DOCKER_BACKEND").String()
		cstartElectionEnabled = Bool(cstart.Flag("election-enabled", "Boolean flag to control if the agent initially starts with election participation on").OverrideDefaultFromEnvar(EnvElectionEnabled))

		// start the planet agent
		cagent                 = app.Command("agent", "Start Planet Agent")
		cagentPublicIP         = cagent.Flag("public-ip", "IP accessible by other nodes for inter-host communication").OverrideDefaultFromEnvar(EnvPublicIP).IP()
		cagentLeaderKey        = cagent.Flag("leader-key", "Etcd key holding the new leader").Required().String()
		cagentElectionKey      = cagent.Flag("election-key", "Etcd key to control if the current node is participating in leader election. Contains list of IPs of nodes currently participating in election. To have a node stop participating in election, remove its IP from this list.").Required().String()
		cagentRole             = cagent.Flag("role", "Server role").OverrideDefaultFromEnvar(EnvRole).String()
		cagentKubeAPIServerDNS = cagent.Flag("apiserver-dns", "Kubernetes API server DNS entry").OverrideDefaultFromEnvar(EnvAPIServerName).String()
		cagentTerm             = cagent.Flag("term", "Leader lease duration").Default(DefaultLeaderTerm.String()).Duration()
		cagentRPCAddrs         = List(cagent.Flag("rpc-addr", "Address to bind the RPC listener to.  Can be specified multiple times").Default("127.0.0.1:7575"))
		cagentKubeAddr         = cagent.Flag("kube-addr", "Address of the kubernetes API server.  Will default to apiserver-dns:8080").String()
		cagentName             = cagent.Flag("name", "Agent name.  Must be the same as the name of the local serf node").OverrideDefaultFromEnvar(EnvAgentName).String()
		cagentSerfRPCAddr      = cagent.Flag("serf-rpc-addr", "RPC address of the local serf node").Default("127.0.0.1:7373").String()
		cagentInitialCluster   = KeyValueList(cagent.Flag("initial-cluster", "Initial planet cluster configuration as a comma-separated list of peers").OverrideDefaultFromEnvar(EnvInitialCluster))
		cagentStateDir         = cagent.Flag("state-dir", "Directory where agent-specific state like health stats is stored").Default("/var/planet/agent").String()
		cagentClusterDNS       = cagent.Flag("cluster-dns", "IP for a cluster DNS server.").OverrideDefaultFromEnvar(EnvClusterDNSIP).IP()
		cagentRegistryAddr     = cagent.Flag("docker-registry-addr",
			"Address of the private docker registry.  Will default to apiserver-dns:5000").String()
		cagentEtcdEndpoints   = List(cagent.Flag("etcd-endpoints", "List of comma-separated etcd endpoints").Default(DefaultEtcdEndpoints))
		cagentEtcdCAFile      = cagent.Flag("etcd-cafile", "Certificate Authority file used to secure etcd communication").String()
		cagentEtcdCertFile    = cagent.Flag("etcd-certfile", "TLS certificate file used to secure etcd communication").String()
		cagentEtcdKeyFile     = cagent.Flag("etcd-keyfile", "TLS key file used to secure etcd communication").String()
		cagentElectionEnabled = Bool(cagent.Flag("election-enabled", "Boolean flag to control if the agent initially starts with election participation on").OverrideDefaultFromEnvar(EnvElectionEnabled))

		// stop a running container
		cstop = app.Command("stop", "Stop planet container")

		// enter a running container
		center      = app.Command("enter", "Enter running planet container")
		centerArgs  = center.Arg("cmd", "command to execute").Default("/bin/bash").String()
		centerNoTTY = center.Flag("notty", "do not attach TTY to this process").Bool()
		centerUser  = center.Flag("user", "user to execute the command").Default("root").String()

		// report status of the cluster
		cstatus            = app.Command("status", "Query the planet cluster status")
		cstatusLocal       = cstatus.Flag("local", "Query the status of the local node").Bool()
		cstatusRPCPort     = cstatus.Flag("rpc-port", "Local agent RPC port.").Default("7575").Int()
		cstatusPrettyPrint = cstatus.Flag("pretty", "Pretty-print the output").Default("false").Bool()

		// test command
		ctest             = app.Command("test", "Run end-to-end tests on a running cluster")
		ctestKubeAddr     = HostPort(ctest.Flag("kube-addr", "Address of the kubernetes api server").Required())
		ctestKubeRepoPath = ctest.Flag("kube-repo", "Path to a kubernetes repository").String()
		ctestAssetPath    = ctest.Flag("asset-dir", "Path to test executables and data files").String()

<<<<<<< HEAD
		// secrets subsystem helps to manage master secrets
		csecrets = app.Command("secrets", "Subsystem to control TLS keys and certificates for kubernetes and etcd")

		// csecretsInit will create directory with secrets
		csecretsInit              = csecrets.Command("init", "initialize directory with secrets")
		csecretsInitDir           = csecretsInit.Arg("dir", "directory where secrets will be placed").Required().String()
		csecretsInitDomain        = csecretsInit.Flag("domain", "domain name for the certificate").Required().String()
		csecretsInitServiceSubnet = kv.CIDRFlag(csecretsInit.Flag("service-subnet", "subnet dedicated to the services in cluster").Default(DefaultServiceSubnet))

		csecretsGencert         = csecrets.Command("gencert", "generate a new key and certificate from CSR")
		csecretsGencertCA       = csecretsGencert.Arg("ca", "Path to CA certificate file").Required().String()
		csecretsGencertCAKey    = csecretsGencert.Arg("ca-key", "Path to CA key file").Required().String()
		csecretsGencertDir      = csecretsGencert.Arg("dir", "directory where secrets will be placed").Required().String()
		csecretsGencertDomain   = csecretsGencert.Flag("domain", "domain name for the certificate").Required().String()
		csecretsGencertIPs      = List(csecretsGencert.Flag("ip", "IP address for the certificate. Can be specified multiple times"))
		csecretsGencertBasename = csecretsGencert.Flag("base-name", "Base name of the ceriticate/key pair").String()

=======
>>>>>>> a30370df
		// device management
		cdevice = app.Command("device", "Manage devices in container")

		cdeviceAdd     = cdevice.Command("add", "Add new device to container")
		cdeviceAddData = cdeviceAdd.Flag("data", "Device definition as seen on host").Required().String()

		cdeviceRemove     = cdevice.Command("remove", "Remove device from container")
		cdeviceRemoveNode = cdeviceRemove.Flag("node", "Device node to remove").Required().String()

		// etcd related commands
		cetcd = app.Command("etcd", "Commands related to etcd")

		cetcdPromote                    = cetcd.Command("promote", "Promote etcd running in proxy mode to a full member")
		cetcdPromoteName                = cetcdPromote.Flag("name", "Member name, as output by 'member add' command").Required().String()
		cetcdPromoteInitialCluster      = cetcdPromote.Flag("initial-cluster", "Initial cluster, as output by 'member add' command").Required().String()
		cetcdPromoteInitialClusterState = cetcdPromote.Flag("initial-cluster-state", "Initial cluster state, as output by 'member add' command").Required().String()

		// leader election commands
		cleader              = app.Command("leader", "Leader election control")
		cleaderPublicIP      = cleader.Flag("public-ip", "IP accessible by other nodes for inter-host communication").OverrideDefaultFromEnvar(EnvPublicIP).IP()
		cleaderElectionKey   = cleader.Flag("election-key", "Etcd key that defines the state of election participation for this node").String()
		cleaderEtcdCAFile    = cleader.Flag("etcd-cafile", "Certificate Authority file used to secure etcd communication").String()
		cleaderEtcdCertFile  = cleader.Flag("etcd-certfile", "TLS certificate file used to secure etcd communication").String()
		cleaderEtcdKeyFile   = cleader.Flag("etcd-keyfile", "TLS key file used to secure etcd communication").String()
		cleaderEtcdEndpoints = List(cleader.Flag("etcd-endpoints", "List of comma-separated etcd endpoints").Default(DefaultEtcdEndpoints))
		cleaderPause         = cleader.Command("pause", "Pause leader election participation for this node")
		cleaderResume        = cleader.Command("resume", "Resume leader election participation for this node")
		cleaderView          = cleader.Command("view", "Dislpay the IP address of the active master")
		cleaderViewKey       = cleaderView.Flag("leader-key", "Etcd key holding the new leader").Required().String()
	)

	cmd, err := app.Parse(args[1:])
	if err != nil {
		fmt.Fprintf(os.Stderr, "Failed parsing command line arguments: %s.\nTry planet --help\n", err.Error())
		return err
	}

	if *debug == true {
		log.SetOutput(os.Stderr)
		log.SetLevel(log.InfoLevel)
	} else {
		log.SetOutput(os.Stderr)
		log.SetLevel(log.WarnLevel)
	}

	if emptyIP(cstartMasterIP) {
		cstartMasterIP = cstartPublicIP
	}

	var rootfs string
	switch cmd {

	// "version" command
	case cversion.FullCommand():
		version.Print()

	// "agent" command
	case cagent.FullCommand():
		path := filepath.Join(*cagentStateDir, monitoringDbFile)
		var cache cache.Cache
		cache, err = sqlite.New(path)
		if err != nil {
			err = trace.Wrap(err, "failed to create cache")
			break
		}
		if *cagentKubeAddr == "" {
			*cagentKubeAddr = "127.0.0.1:8080"
		}
		if *cagentRegistryAddr == "" {
			*cagentRegistryAddr = fmt.Sprintf("%v:5000", *cagentKubeAPIServerDNS)
		}
		log.Infof("Kubernetes API server: %v", *cagentKubeAddr)
		log.Infof("Private docker registry: %v", *cagentRegistryAddr)
		conf := &agent.Config{
			Name:        *cagentName,
			RPCAddrs:    *cagentRPCAddrs,
			SerfRPCAddr: *cagentSerfRPCAddr,
			Cache:       cache,
		}
		etcdConf := etcdconf.Config{
			Endpoints: *cagentEtcdEndpoints,
			CAFile:    *cagentEtcdCAFile,
			CertFile:  *cagentEtcdCertFile,
			KeyFile:   *cagentEtcdKeyFile,
		}
		disableInterPodCheck := true
		if *cstartInitialCluster != nil && len(*cstartInitialCluster) > 2 {
			disableInterPodCheck = false
		}
		monitoringConf := &monitoring.Config{
			Role:                  agent.Role(*cagentRole),
			KubeAddr:              *cagentKubeAddr,
			ClusterDNS:            cagentClusterDNS.String(),
			RegistryAddr:          fmt.Sprintf("http://%v", *cagentRegistryAddr),
			NettestContainerImage: fmt.Sprintf("%v/gcr.io/google_containers/nettest:1.8", *cagentRegistryAddr),
			ETCDConfig:            etcdConf,
			DisableInterPodCheck:  disableInterPodCheck,
		}
		leaderConf := &LeaderConfig{
			PublicIP:        cagentPublicIP.String(),
			LeaderKey:       *cagentLeaderKey,
			Role:            *cagentRole,
			Term:            *cagentTerm,
			ETCD:            etcdConf,
			APIServerDNS:    *cagentKubeAPIServerDNS,
			ElectionKey:     fmt.Sprintf("%v/%v", *cagentElectionKey, cagentPublicIP.String()),
			ElectionEnabled: bool(*cagentElectionEnabled),
		}
		err = runAgent(conf, monitoringConf, leaderConf, toAddrList(*cagentInitialCluster))

	case cleaderPause.FullCommand(), cleaderResume.FullCommand():
		etcdConf := &etcdconf.Config{
			Endpoints: *cleaderEtcdEndpoints,
			CAFile:    *cleaderEtcdCAFile,
			CertFile:  *cleaderEtcdCertFile,
			KeyFile:   *cleaderEtcdKeyFile,
		}
		memberKey := fmt.Sprintf("%v/%v", *cleaderElectionKey, *cleaderPublicIP)
		if cmd == cleaderPause.FullCommand() {
			err = leaderPause(cleaderPublicIP.String(), memberKey, etcdConf)
		} else {
			err = leaderResume(cleaderPublicIP.String(), memberKey, etcdConf)
		}
	case cleaderView.FullCommand():
		etcdConf := &etcdconf.Config{
			Endpoints: *cleaderEtcdEndpoints,
			CAFile:    *cleaderEtcdCAFile,
			CertFile:  *cleaderEtcdCertFile,
			KeyFile:   *cleaderEtcdKeyFile,
		}
		err = leaderView(*cleaderViewKey, etcdConf)

	// "start" command
	case cstart.FullCommand():
		if emptyIP(cstartPublicIP) && os.Getpid() > 5 {
			err = trace.Errorf("public-ip is not set")
			break
		}
		rootfs, err = findRootfs()
		if err != nil {
			break
		}
		setupSignalHanlders(rootfs, *socketPath)
		initialCluster := *cstartEtcdInitialCluster
		if initialCluster == nil {
			initialCluster = *cstartInitialCluster
		}
		config := &Config{
			Rootfs:                  rootfs,
			SocketPath:              *socketPath,
			Env:                     *cstartEnv,
			Mounts:                  *cstartMounts,
			IgnoreChecks:            *cstartIgnoreChecks,
			Roles:                   *cstartRoles,
			InsecureRegistries:      *cstartInsecureRegistries,
			MasterIP:                cstartMasterIP.String(),
			PublicIP:                cstartPublicIP.String(),
			CloudProvider:           *cstartCloudProvider,
			ClusterID:               *cstartClusterID,
			SecretsDir:              *cstartSecretsDir,
			StateDir:                *cstartStateDir,
			ServiceSubnet:           *cstartServiceSubnet,
			PODSubnet:               *cstartPODSubnet,
			InitialCluster:          *cstartInitialCluster,
			ServiceUID:              *cstartServiceUID,
			ServiceGID:              *cstartServiceGID,
			EtcdProxy:               *cstartEtcdProxy,
			EtcdMemberName:          *cstartEtcdMemberName,
			EtcdInitialCluster:      toEtcdPeerList(initialCluster),
			EtcdInitialClusterState: *cstartEtcdInitialClusterState,
			NodeName:                *cstartNodeName,
			DockerBackend:           *cstartDockerBackend,
			DockerOptions:           *cstartDockerOptions,
			ElectionEnabled:         bool(*cstartElectionEnabled),
		}
		if *cstartSelfTest {
			err = selfTest(config, *cstartTestKubeRepoPath, *cstartTestSpec, extraArgs)
		} else {
			err = startAndWait(config)
		}

	// "init" command
	case cinit.FullCommand():
		err = initLibcontainer()

	// "enter" command
	case center.FullCommand():
		rootfs, err = findRootfs()
		if err != nil {
			break
		}
		err = enterConsole(
			rootfs, *socketPath, *centerArgs, *centerUser, !*centerNoTTY, extraArgs)

	// "stop" command
	case cstop.FullCommand():
		rootfs, err = findRootfs()
		if err != nil {
			break
		}
		err = stop(rootfs, *socketPath)

	// "status" command
	case cstatus.FullCommand():
		var ok bool
		ok, err = status(*cstatusRPCPort, *cstatusLocal, *cstatusPrettyPrint)
		if err == nil && !ok {
			err = trace.Errorf("status degraded")
		}

	// "test" command
	case ctest.FullCommand():
		config := &e2e.Config{
			KubeMasterAddr: ctestKubeAddr.String(),
			KubeRepoPath:   *ctestKubeRepoPath,
			AssetDir:       *ctestAssetPath,
		}
		err = e2e.RunTests(config, extraArgs)

	case cdeviceAdd.FullCommand():
		var device configs.Device
		if err = json.Unmarshal([]byte(*cdeviceAddData), &device); err != nil {
			break
		}
		err = createDevice(&device)

	case cdeviceRemove.FullCommand():
		err = removeDevice(*cdeviceRemoveNode)

	case cetcdPromote.FullCommand():
		err = etcdPromote(*cetcdPromoteName, *cetcdPromoteInitialCluster, *cetcdPromoteInitialClusterState)

	default:
		err = trace.Errorf("unsupported command: %v", cmd)
	}

	return err
}

const monitoringDbFile = "monitoring.db"

func selfTest(config *Config, repoDir, spec string, extraArgs []string) error {
	var ctx *runtimeContext
	var err error
	const idleTimeout = 30 * time.Second

	testConfig := &e2e.Config{
		KubeMasterAddr: config.MasterIP + ":8080", // FIXME: get from configuration
		KubeRepoPath:   repoDir,
	}

	monitorc := make(chan bool, 1)
	ctx, err = start(config, monitorc)
	if err == nil {
		select {
		case clusterUp := <-monitorc:
			if clusterUp {
				if spec != "" {
					log.Infof("Testing: %s", spec)
					extraArgs = append(extraArgs, fmt.Sprintf("-focus=%s", spec))
				}
				err = e2e.RunTests(testConfig, extraArgs)
			} else {
				err = trace.Errorf("cannot start testing: cluster not running")
			}
		case <-time.After(idleTimeout):
			err = trace.Errorf("timed out waiting for units to come up")
		}
		stop(config.Rootfs, config.SocketPath)
		ctx.Close()
	}

	return err
}

func EnvVars(s kingpin.Settings) *box.EnvVars {
	vars := new(box.EnvVars)
	s.SetValue(vars)
	return vars
}

func Mounts(s kingpin.Settings) *box.Mounts {
	vars := new(box.Mounts)
	s.SetValue(vars)
	return vars
}

func List(s kingpin.Settings) *list {
	l := new(list)
	s.SetValue(l)
	return l
}

func Bool(s kingpin.Settings) *boolFlag {
	f := new(boolFlag)
	s.SetValue(f)
	return f
}

func KeyValueList(s kingpin.Settings) *kv.KeyVal {
	l := new(kv.KeyVal)
	s.SetValue(l)
	return l
}

func HostPort(s kingpin.Settings) *hostPort {
	result := new(hostPort)

	s.SetValue(result)
	return result
}

// initCmd is implicitly called by the libcontainer logic and is used to start
// a process in the new namespaces and cgroups
func initLibcontainer() error {
	runtime.GOMAXPROCS(1)
	runtime.LockOSThread()
	factory, _ := libcontainer.New("")
	if err := factory.StartInitialization(); err != nil {
		log.Fatalf("error: %v", err)
	}
	return trace.Errorf("not reached")
}

// findRootfs returns the full path of RootFS this executalbe is in
func findRootfs() (string, error) {
	const rootfsDir = "/rootfs/"
	// look at the absolute path of planet executable, find '/rootfs/' substring in it,
	// that's the absolute rootfs path we need to return
	pePath, err := filepath.Abs(os.Args[0])
	if err != nil {
		return "", trace.Wrap(err, "failed to determine executable path")
	}
	idx := strings.Index(pePath, rootfsDir)
	if idx < 0 {
		return "", trace.Errorf("this executable needs to be placed inside %s", rootfsDir)
	}
	rootfsAbs := pePath[:idx+len(rootfsDir)-1]
	if _, err = os.Stat(rootfsAbs); err != nil {
		return "", trace.Wrap(err, "invalid RootFS: '%v'", rootfsAbs)
	}
	log.Infof("Starting in RootFS: %v", rootfsAbs)
	return rootfsAbs, nil
}

// setupSignalHanlders sets up a handler to interrupt SIGTERM and SIGINT
// allowing for a graceful shutdown via executing "stop" command
func setupSignalHanlders(rootfs, socketPath string) {
	c := make(chan os.Signal, 1)
	go func() {
		sig := <-c
		log.Infof("received a signal %v. stopping...\n", sig)
		err := stop(rootfs, socketPath)
		if err != nil {
			log.Errorf("error: %v", err)
		}
	}()
	signal.Notify(c, os.Interrupt, os.Kill, syscall.SIGTERM)
}

func emptyIP(addr *net.IP) bool {
	return len(*addr) == 0
}

// toAddrList interprets each key/value as domain=addr and extracts
// just the address part.
func toAddrList(store kv.KeyVal) (addrs []string) {
	for _, addr := range store {
		addrs = append(addrs, addr)
	}
	return addrs
}

// toEctdPeerList interprets each key/value pair as domain=addr,
// decorates each in etcd peer format.
func toEtcdPeerList(list kv.KeyVal) (peers string) {
	var addrs []string
	for domain, addr := range list {
		addrs = append(addrs, fmt.Sprintf("%v=https://%v:2380", domain, addr))
	}
	return strings.Join(addrs, ",")
}<|MERGE_RESOLUTION|>--- conflicted
+++ resolved
@@ -133,26 +133,6 @@
 		ctestKubeRepoPath = ctest.Flag("kube-repo", "Path to a kubernetes repository").String()
 		ctestAssetPath    = ctest.Flag("asset-dir", "Path to test executables and data files").String()
 
-<<<<<<< HEAD
-		// secrets subsystem helps to manage master secrets
-		csecrets = app.Command("secrets", "Subsystem to control TLS keys and certificates for kubernetes and etcd")
-
-		// csecretsInit will create directory with secrets
-		csecretsInit              = csecrets.Command("init", "initialize directory with secrets")
-		csecretsInitDir           = csecretsInit.Arg("dir", "directory where secrets will be placed").Required().String()
-		csecretsInitDomain        = csecretsInit.Flag("domain", "domain name for the certificate").Required().String()
-		csecretsInitServiceSubnet = kv.CIDRFlag(csecretsInit.Flag("service-subnet", "subnet dedicated to the services in cluster").Default(DefaultServiceSubnet))
-
-		csecretsGencert         = csecrets.Command("gencert", "generate a new key and certificate from CSR")
-		csecretsGencertCA       = csecretsGencert.Arg("ca", "Path to CA certificate file").Required().String()
-		csecretsGencertCAKey    = csecretsGencert.Arg("ca-key", "Path to CA key file").Required().String()
-		csecretsGencertDir      = csecretsGencert.Arg("dir", "directory where secrets will be placed").Required().String()
-		csecretsGencertDomain   = csecretsGencert.Flag("domain", "domain name for the certificate").Required().String()
-		csecretsGencertIPs      = List(csecretsGencert.Flag("ip", "IP address for the certificate. Can be specified multiple times"))
-		csecretsGencertBasename = csecretsGencert.Flag("base-name", "Base name of the ceriticate/key pair").String()
-
-=======
->>>>>>> a30370df
 		// device management
 		cdevice = app.Command("device", "Manage devices in container")
 

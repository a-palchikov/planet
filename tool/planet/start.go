--- conflicted
+++ resolved
@@ -104,26 +104,18 @@
 	if !config.hasRole(RoleMaster) && !config.hasRole(RoleNode) {
 		return nil, trace.Errorf("--role parameter must be set")
 	}
-	if err = configureMonitrcPermissions(config.Rootfs); err != nil {
+	if err = ensureStateDir(config); err != nil {
 		return nil, trace.Wrap(err)
 	}
 
-<<<<<<< HEAD
-	conf.Env = append(conf.Env,
-		box.EnvPair{Name: "KUBE_MASTER_IP", Val: conf.MasterIP},
-		box.EnvPair{Name: "KUBE_CLOUD_PROVIDER", Val: conf.CloudProvider},
-		box.EnvPair{Name: "KUBE_SERVICE_SUBNET", Val: conf.ServiceSubnet.String()},
-		box.EnvPair{Name: "KUBE_POD_SUBNET", Val: conf.PODSubnet.String()},
-		box.EnvPair{Name: "PLANET_PUBLIC_IP", Val: conf.PublicIP},
-		box.EnvPair{Name: "PLANET_AGENT_PEERS", Val: strings.Join(conf.AgentPeers, ",")},
-		box.EnvPair{Name: "KUBE_CLUSTER_DNS_IP", Val: clusterIP(&conf)},
-=======
 	config.Env = append(config.Env,
 		box.EnvPair{Name: EnvMasterIP, Val: config.MasterIP},
 		box.EnvPair{Name: EnvCloudProvider, Val: config.CloudProvider},
 		box.EnvPair{Name: EnvServiceSubnet, Val: config.ServiceSubnet.String()},
 		box.EnvPair{Name: EnvPODSubnet, Val: config.PODSubnet.String()},
 		box.EnvPair{Name: EnvPublicIP, Val: config.PublicIP},
+		box.EnvPair{Name: EnvStateDir, Val: config.StateDir},
+		box.EnvPair{Name: EnvAgentPeers, Val: strings.Join(config.AgentPeers, ",")},
 		box.EnvPair{Name: EnvClusterDNSIP, Val: config.ServiceSubnet.RelativeIP(3).String()},
 		box.EnvPair{Name: EnvAPIServerName, Val: fmt.Sprintf("apiserver.%v", config.ClusterID)},
 		box.EnvPair{Name: EnvEtcdMemberName, Val: config.EtcdMemberName},
@@ -131,7 +123,6 @@
 		box.EnvPair{Name: EnvEtcdInitialClusterState, Val: config.EtcdInitialClusterState},
 		box.EnvPair{Name: EnvRole, Val: config.Roles[0]},
 		box.EnvPair{Name: EnvClusterID, Val: config.ClusterID},
->>>>>>> 010879a6
 	)
 
 	// Always trust local registry (for now)
@@ -198,11 +189,6 @@
 	return b, nil
 }
 
-<<<<<<< HEAD
-// clusterIP returns an IP used for cluster DNS service
-func clusterIP(conf *Config) string {
-	return conf.ServiceSubnet.RelativeIP(3).String()
-=======
 // ensureUsersGroups ensures that all user accounts exist.
 // If an account has not been created - it will attempt to create one.
 func ensureUsersGroups(config *Config) error {
@@ -279,13 +265,13 @@
 		return trace.Wrap(err)
 	}
 
-	containerFile, err := os.OpenFile(containerPath, os.O_RDWR, 0644)
-	if err != nil {
-		return trace.Wrap(err)
-	}
-	defer containerFile.Close()
+	containerFile, err := os.Open(containerPath)
+	if err != nil {
+		return trace.Wrap(err)
+	}
 
 	containerSysFile, err := sysFile(containerFile)
+	containerFile.Close()
 	if err != nil {
 		return trace.Wrap(err)
 	}
@@ -295,12 +281,15 @@
 		return trace.Wrap(err)
 	}
 
-	err = containerSysFile.Save(nil)
-	if err != nil {
-		return trace.Wrap(err)
-	}
-	return nil
->>>>>>> 010879a6
+	containerFile, err = os.OpenFile(containerPath, os.O_WRONLY|os.O_TRUNC, 0644)
+	if err != nil {
+		return trace.Wrap(err)
+	}
+	err = containerSysFile.Save(containerFile)
+	if err != nil {
+		return trace.Wrap(err)
+	}
+	return nil
 }
 
 // setupCloudOptions sets up cloud flags and files passed to kubernetes
@@ -545,6 +534,20 @@
 		return trace.Wrap(err)
 	}
 
+	return nil
+}
+
+// ensureStateDir creates the directory for agent state
+func ensureStateDir(config *Config) error {
+	path := filepath.Join(config.Rootfs, config.StateDir)
+	if err := os.MkdirAll(path, 0755); err != nil {
+		return trace.Wrap(err, "failed to create state dir")
+	}
+	uid := atoi(config.ServiceUID)
+	gid := atoi(config.ServiceGID)
+	if err := os.Chown(path, uid, gid); err != nil {
+		return trace.Wrap(err, "failed to chown state dir for service user/group")
+	}
 	return nil
 }
 
